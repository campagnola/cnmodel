from neuron import h
import numpy as np
import scipy
import scipy.integrate
import scipy.stats
import scipy.optimize
import nrnlibrary.util.expfitting as expfitting

try:
    import pyqtgraph as pg
    HAVE_PG = True
except ImportError:
    HAVE_PG = False

from ..util.stim import make_pulse
from .protocol import Protocol


class IVCurve(Protocol):
    def __init__(self):
        super(IVCurve, self).__init__()
    
    def reset(self):
        super(IVCurve, self).reset()
        self.voltage_traces = []
        self.durs = None  # durations of current steps
        self.current_cmd = None # Current command levels
        self.current_traces = []
        self.time_values = None
        self.dt = None
        
    def run(self, ivrange, cell, durs=None, sites=None, reppulse=None, temp=22,
            dt=0.025):
        """
        Run a current-clamp I/V curve on *cell*.
        
        Parameters:
        ivrange : a list of tuples:
                [(min, max, step), (min1, max1, step1)...] to allow finer measurements in some ranges
                could just be [(min, max, step)]
        cell : Cell
            The Cell instance to test.
        durs : tuple
            durations of (pre, pulse, post) regions of the command
        sites : list
            Sections to add recording electrodes
        reppulse : 
            stimulate with pulse train
        temp : 
            temperature of simulation (32)
        dt : 
            timestep of simulation (0.025)
        """
        self.reset()
        self.cell = cell

        # Calculate current pulse levels
        icur = []
        for c in ivrange:  # unpack current levels
            try:
                (imin, imax, istep) = c # unpack a tuple... or list
            except:
                raise TypeError("run_iv arguments must be a list or tuple of tuples [(imin, imax, istep), ...]")
            nstep = np.floor((imax-imin)/istep) + 1
            icur.extend(np.linspace(imin, imax, nstep))  # build the list

        self.current_cmd = np.array(sorted(icur))
        nsteps = self.current_cmd.shape[0]
        # Configure IClamp
        if durs is None:
            durs = [10.0, 100.0, 50.0]
            
        self.durs = durs
        # set up stimulation with a pulse train
        if reppulse is None:
            stim = {
                'NP': 1,
                'delay': durs[0],
                'dur': durs[1],
                'amp': 1.0,
                'dt': dt,
                }
        else:
            stim = {
                'NP': 10,
                'Sfreq': 50.0,
                'delay': 10.0,
                'dur': 2,
                'amp': 1.0,
                'PT': 0.0,
                'dt': dt,
                }
        istim = h.iStim(0.5, sec=cell.soma)
        istim.delay = 5.
        istim.dur = 1e9 # these actually do not matter...
        istim.iMax = 0.0
        (secmd, maxt, tstims) = make_pulse(stim)

        iextend = []
        if self.durs[2] > 50.:
            iextend = np.ones(int((self.durs[2]-50)/stim['dt']))
            secmd = np.append(secmd, secmd[-1]*iextend)
        tend = maxt + len(iextend)*stim['dt']
        
        self.dt = dt
        self.temp = temp
        vec = {}

        for i in range(nsteps):
            # Generate current command for this level 
            stim['amp'] = self.current_cmd[i]
            (secmd, maxt, tstims) = make_pulse(stim)
            vec['i_stim'] = h.Vector(secmd)
            
            # Connect recording vectors
            self['v_soma'] = cell.soma(0.5)._ref_v
            self['i_inj'] = istim._ref_i
            self['time'] = h._ref_t
            # connect current command vector
            vec['i_stim'].play(istim._ref_i, h.dt, 0, sec=cell.soma)

            # GO
            #h('secondorder=0')  # direct call fails; let hoc do the work
            h.dt = dt
            h.celsius = temp
            h.tstop = tend
            cell.cell_initialize()  # initialize the cell to it's rmp
            if i == 0:
                self.custom_init()
                Rin, tau, v = cell.measure_rintau(auto_initialize=False)
                print '    *** Rin: %9.0f  tau: %9.1f   v: %6.1f' % (Rin, tau, v)

            cell.cell_initialize()  # initialize the cell to it's rmp
            self.custom_init()
            while h.t < h.tstop:
                h.fadvance()

            k1 = int(stim['delay']/h.dt - 1)
#            print ('   V before step: {0:9.5f}'.format(self['v_soma'][k1]))
            self.voltage_traces.append(self['v_soma'])
            self.current_traces.append(self['i_inj'])
            self.time_values = np.array(self['time'])

    def peak_vm(self, window=0.5):
        """
        :param window: fraction of trace to look at to find peak value
        Return peak membrane voltage for each trace.

        """
        Vm = self.voltage_traces
        Icmd = self.current_cmd
        steps = len(Icmd)
        peakStart = int(self.durs[0] / self.dt)
        peakStop = int(peakStart + (self.durs[1]*window) / self.dt) # peak can be in first half
        Vpeak = []
        for i in range(steps):
            if Icmd[i] > 0:
                Vpeak.append(Vm[i][peakStart:peakStop].max())
            else:
                Vpeak.append(Vm[i][peakStart:peakStop].min())
        return np.array(Vpeak)
    
    def steady_vm(self, window=0.1):
        """
        :param window: fraction of window to use for steady-state measurement, taken
        immediately before the end of the step
        Return steady-state membrane voltage for each trace.
        """
        Vm = self.voltage_traces
        steps = len(Vm)
        steadyStop = int((self.durs[0] + self.durs[1]) / self.dt)
        steadyStart = int(steadyStop - (self.durs[1]*window) / self.dt)  # measure last 10% of trace
        Vsteady = [Vm[i][steadyStart:steadyStop].mean() for i in range(steps)]
        return np.array(Vsteady)

    def spike_times(self, threshold=None):
        """
        Return an array of spike times for each trace.
        
        :param threshold: Optional threshold at which to detect spikes. By 
        default, this queries cell.spike_threshold.
        """
        if threshold is None:
            threshold = self.cell.spike_threshold
        
        Vm = self.voltage_traces
        steps = len(Vm)
        spikes = []
        for i in range(steps):
            #dvdt = np.diff(Vm[i]) / self.dt
            #mask = (dvdt > 40).astype(int)
            mask = (Vm[i] > threshold).astype(int)
            indexes = np.argwhere(np.diff(mask) == 1)[:, 0] + 1
            times = indexes.astype(float) * self.dt
            spikes.append(times)
        return spikes

    def spike_filter(self, spikes, window=(0., np.inf)):
        """
        filter the spikes to only those occurring in a defined window.
        Required to compute input resistance in traces with no spikes during
        the stimulus, because some traces will have anodal break spikes.
        :param spikes: the list of spike trains returned from the spike_times method
        :param window: the window over which to look for spikes (in msec: default is
        the entire trace).

        return the spikes in a list
        """
        filteredspikes = []
        for i in range(len(spikes)):
            winspikes = []  # spikes is arranged by current; so this is for one level
            for j in range(len(spikes[i])):
                if spikes[i][j] >= window[0] and spikes[i][j] <= window[1]:
                    winspikes.append(spikes[i][j])
            filteredspikes.append(winspikes)  # now build filtered spike list
        return filteredspikes

    def rest_vm(self):
        """
        Return the resting membrane potential.
        """
        d = int(self.durs[0] / self.dt)
        return self.voltage_traces[-1][d//2:d].mean()
    
    def input_resistance_tau(self, vmin=-70, imax=0):
        """
        Estimate resting input resistance and time constant.
        :param vmin: minimum voltage to use in computation
        :param imax: maximum current to use in computation.
        Return dict containing 'slope' and 'intercept' keys giving linear 
        regression for subthreshold traces near rest, and 'tau'
        giving two membrane time constants and their associated amplitudes.
        
        Analyzes only traces hyperpolarizing pulse traces near rest, with no 
        spikes.
        """
        Vss = self.steady_vm()
        Icmd = self.current_cmd
        rawspikes = self.spike_times()
        spikes = self.spike_filter(rawspikes, window=[0., self.durs[0]+self.durs[1]])
        steps = len(Icmd)
        
        nSpikes = np.array([len(s) for s in spikes])
        # find traces with Icmd < 0, Vm > -70, and no spikes.
        vmask = Vss >= vmin
        imask = Icmd <= imax
        smask = nSpikes > 0
        mask = vmask & imask & ~smask
        if mask.sum() < 2:
            print("WARNING: Not enough traces to do linear reggression in "
                  "IVCurve.input_resistance_tau().")
            print('{0:<15s}: {1:s}'.format('vss', ', '.join(['{:.2f}'.format(v) for v in Vss])))
            print('{0:<15s}: {1:s}'.format('vmask', repr(vmask.astype(int))))
            print('{0:<15s}: {1:s} '.format('imask', repr(imask.astype(int))))
            print('{0:<15s}: {1:s}'.format('spikemask', repr(smask.astype(int))))
            return 0., 0.
            #raise Exception("Not enough traces to do linear regression.")
        
        # Use these to measure input resistance by linear regression.
        reg = scipy.stats.linregress(Icmd[mask], Vss[mask])
        (slope, intercept, r, p, stderr) = reg

        # also measure the tau in the same traces:
        window = 0.5  # only use first half of trace for fitting.
        peakStart = int(self.durs[0] / self.dt)
        peakStop = int(peakStart + (self.durs[1]*window) / self.dt) # peak can be in first half

        fits = []
        tx = self.time_values[peakStart:peakStop] - self.durs[0]
        nexp = 1
        if nexp == 2:
            fitter = expfitting.ExpFitting(nexp=2, 
                    initpars={'dc': vmin, 'a1': -10., 't1': 5., 'a2': 2., 'delta': 3.0},
                    bounds={'dc': (-120, 0.), 'a1': (-50, 0.), 't1': (0.1, 25.), 'a2': (-50., 50.), 'delta': (3., 50.)}
            )
        elif nexp == 1:
            fitter = expfitting.ExpFitting(nexp=1, 
                    initpars={'dc': vmin, 'a1': 2., 't1': 5.},
                    bounds={'dc': (-120, 0.), 'a1': (-50, 0.), 't1': (0.1, 50.)}
            )
        for i, m in enumerate(mask):
            if m and (self.rest_vm() - Vss[i]) > 1:
<<<<<<< HEAD
                #print 'i: %d  v: %f' % (i, Vss[i])
                try:
                    def expFunc(t, d, a1, r1, a2, r2):
                        return d + a1*np.exp(-t/r1) + a2*np.exp(-t/r2)
                    trace = self.voltage_traces[i][peakStart:peakStop]
                    dif = trace.max() - trace.min()
                    p0 = [trace.min(), dif*0.5, 2., dif*0.5, 15.]
                    fitParams, fitCovariances = scipy.optimize.curve_fit(
                        expFunc, tx, trace, p0=p0, maxfev=5000)
                except RuntimeError:
                    print "WARNING: Exponential fits failed in IVCurve.input_resistance_tau()."
                    plt = pg.plot(tx, self.voltage_traces[i][peakStart:peakStop])
                    plt.plot(tx, expFunc(tx, *p0), pen='r')
                    fitParams = np.zeros(5)
                fits.append(fitParams)
        amp1 = np.mean([f[1] for f in fits])
        tau1 = np.mean([f[2] for f in fits])
        #print "tau1/amp1: ", tau1, [f[2] for f in fits], [a[1] for a in fits]
        amp2 = np.mean([f[3] for f in fits])
        tau2 = np.mean([f[4] for f in fits])
        #print 'tau2/amp2: ', tau2, [f[4] for f in fits], [a[3] for a in fits]
=======
                print( ' i: {0:3d}  v: {1:6.2f}'.format(i, Vss[i]))
                # 10/9/2014: replaced with lmfit version - much more stable and has bounds control
                #fitParams, fitCovariances = scipy.optimize.curve_fit(self.expFunc,
                #                                                     tx, self.voltage_traces[i][peakStart:peakStop],
                #                                                     p0 = [vmin, 2., 2., 5., 15.], maxfev = 5000)
                
                fitParams = fitter.fit(tx, self.voltage_traces[i][peakStart:peakStop], fitter.fitpars)
                fits.append(fitParams)
        tau1 = np.mean([f['t1'] for f in fits])
        dc = np.mean([f['dc'] for f in fits])
        print ('mean dc:   {:7.3f} '.format(dc))
        print ('mean tau1: {:7.3f}'.format(tau1))
        print ('dc:      {:s}'.format(''.join(['{0:7.3f}  '.format(f['dc'].value) for f in fits])))
        print ('amp1:    {:s}'.format(''.join([ '{0:7.3f}  '.format(a['a1'].value) for a in fits])))
        print ('tau1:    {:s}'.format(''.join([ '{0:7.3f}  '.format(a['t1'].value) for a in fits])))
        if nexp == 2:
            tau2 = np.mean([f['delta'].value*f['t1'].value for f in fits])
            print ('mean tau2:  {:7.3f}'.format(tau2))
            print ('amp2:    {:s}'.format(''.join(['{:7.3f}  '.format(a['a2'].value) for a in fits])))
            print ('tau2:    {:s}'.format(''.join(['{:7.3f}  '.format(a['t1'].value*a['delta'].value) for a in fits])))
        else:
            tau2 = 0.
        return slope, intercept, [tau1, tau2]
>>>>>>> 14dd144e

        return {'slope': slope, 
                'intercept': intercept, 
                'tau': ((tau1, amp1), (tau2, amp2))}


    def show(self, cell=None):
        """
        Plot results from run_iv()
        """
        if not HAVE_PG:
            raise Exception("Requires pyqtgraph")
        
        #
        # Generate figure with subplots
        #
        app = pg.mkQApp()
        win = pg.GraphicsWindow('%s  %s (%s)' % (cell.status['name'], cell.status['type'], cell.status['species']))
        self.win = win
        win.resize(1000, 800)
        Vplot = win.addPlot(labels={'left': 'Vm (mV)', 'bottom': 'Time (ms)'})
        rightGrid = win.addLayout(rowspan=2)
        win.nextRow()
        Iplot = win.addPlot(labels={'left': 'Iinj (nA)', 'bottom': 'Time (ms)'})
        
        IVplot = rightGrid.addPlot(labels={'left': 'Vm (mV)', 'bottom': 'Icmd (nA)'})
        IVplot.showGrid(x=True, y=True)
        rightGrid.nextRow()
        spikePlot = rightGrid.addPlot(labels={'left': 'Iinj (nA)', 'bottom': 'Spike times (ms)'})
        rightGrid.nextRow()
        FIplot = rightGrid.addPlot(labels={'left': 'Spike count', 'bottom': 'Iinj (nA)'})
        
        win.ci.layout.setRowStretchFactor(0, 10)
        win.ci.layout.setRowStretchFactor(1, 5)

        #
        # Plot simulation and analysis results
        #
        Vm = self.voltage_traces
        Iinj = self.current_traces
        Icmd = self.current_cmd
        t = self.time_values
        steps = len(Icmd)

    
        # plot I, V traces
        colors = [(i, steps*3./2.) for i in range(steps)]
        for i in range(steps):
            Vplot.plot(t, Vm[i], pen=colors[i])
            Iplot.plot(t, Iinj[i], pen=colors[i])


        # I/V relationships
        IVplot.plot(Icmd, self.peak_vm(), symbol='o', symbolBrush=(50, 150, 50, 255), symbolSize=4.0)
        IVplot.plot(Icmd, self.steady_vm(), symbol='s', symbolSize=4.0)


        # F/I relationship and raster plot
        spikes = self.spike_times()
        for i,times in enumerate(spikes):
            spikePlot.plot(x=times, y=[Icmd[i]]*len(times), pen=None, 
                           symbol='d', symbolBrush=colors[i], symbolSize=4.0)
        FIplot.plot(x=Icmd, y=[len(s) for s in spikes], symbol='o', symbolSize=4.0)
        
        
        # Print Rm, Vrest 
        rmtau = self.input_resistance_tau()
        s = rmtau['slope']
        i = rmtau['intercept']
        tau = rmtau['tau']
        print ("\nMembrane resistance (chord): {0:0.1f} MOhm  Taum1: {1:0.2f}  Taum2: {2:0.2f}".format(s, tau[0][0], tau[1][0]))
        ivals = np.array([Icmd.min(), Icmd.max()])
        vvals = s * ivals + i
        line = pg.QtGui.QGraphicsLineItem(ivals[0], vvals[0], ivals[1], vvals[1])
        line.setPen(pg.mkPen(255, 0, 0, 70))
        line.setZValue(-10)
        IVplot.addItem(line, ignoreBounds=True)
        
        print "Resting membrane potential: %0.1f mV\n" % self.rest_vm()<|MERGE_RESOLUTION|>--- conflicted
+++ resolved
@@ -35,9 +35,11 @@
         Run a current-clamp I/V curve on *cell*.
         
         Parameters:
-        ivrange : a list of tuples:
-                [(min, max, step), (min1, max1, step1)...] to allow finer measurements in some ranges
-                could just be [(min, max, step)]
+        ivrange : list of tuples
+            Each item in the list is (min, max, step) describing a range of 
+            levels to test. Range values are inclusive, so the max value may
+            appear in the test values. Using multiple ranges allows finer 
+            measurements in some ranges. 
         cell : Cell
             The Cell instance to test.
         durs : tuple
@@ -56,13 +58,15 @@
 
         # Calculate current pulse levels
         icur = []
+        if isinstance(ivrange, tuple):
+            ivrange = [ivrange]
         for c in ivrange:  # unpack current levels
             try:
                 (imin, imax, istep) = c # unpack a tuple... or list
             except:
-                raise TypeError("run_iv arguments must be a list or tuple of tuples [(imin, imax, istep), ...]")
+                raise TypeError("run_iv arguments must be a list of tuples [(imin, imax, istep), ...]")
             nstep = np.floor((imax-imin)/istep) + 1
-            icur.extend(np.linspace(imin, imax, nstep))  # build the list
+            icur.extend(imin + istep * np.arange(nstep))  # build the list
 
         self.current_cmd = np.array(sorted(icur))
         nsteps = self.current_cmd.shape[0]
@@ -253,8 +257,7 @@
             print('{0:<15s}: {1:s}'.format('vmask', repr(vmask.astype(int))))
             print('{0:<15s}: {1:s} '.format('imask', repr(imask.astype(int))))
             print('{0:<15s}: {1:s}'.format('spikemask', repr(smask.astype(int))))
-            return 0., 0.
-            #raise Exception("Not enough traces to do linear regression.")
+            raise Exception("Not enough traces to do linear regression (see info above).")
         
         # Use these to measure input resistance by linear regression.
         reg = scipy.stats.linregress(Icmd[mask], Vss[mask])
@@ -280,58 +283,31 @@
             )
         for i, m in enumerate(mask):
             if m and (self.rest_vm() - Vss[i]) > 1:
-<<<<<<< HEAD
-                #print 'i: %d  v: %f' % (i, Vss[i])
-                try:
-                    def expFunc(t, d, a1, r1, a2, r2):
-                        return d + a1*np.exp(-t/r1) + a2*np.exp(-t/r2)
-                    trace = self.voltage_traces[i][peakStart:peakStop]
-                    dif = trace.max() - trace.min()
-                    p0 = [trace.min(), dif*0.5, 2., dif*0.5, 15.]
-                    fitParams, fitCovariances = scipy.optimize.curve_fit(
-                        expFunc, tx, trace, p0=p0, maxfev=5000)
-                except RuntimeError:
-                    print "WARNING: Exponential fits failed in IVCurve.input_resistance_tau()."
-                    plt = pg.plot(tx, self.voltage_traces[i][peakStart:peakStop])
-                    plt.plot(tx, expFunc(tx, *p0), pen='r')
-                    fitParams = np.zeros(5)
+                trace = self.voltage_traces[i][peakStart:peakStop]
+                fitParams = fitter.fit(tx, trace, fitter.fitpars)
                 fits.append(fitParams)
-        amp1 = np.mean([f[1] for f in fits])
-        tau1 = np.mean([f[2] for f in fits])
-        #print "tau1/amp1: ", tau1, [f[2] for f in fits], [a[1] for a in fits]
-        amp2 = np.mean([f[3] for f in fits])
-        tau2 = np.mean([f[4] for f in fits])
-        #print 'tau2/amp2: ', tau2, [f[4] for f in fits], [a[3] for a in fits]
-=======
-                print( ' i: {0:3d}  v: {1:6.2f}'.format(i, Vss[i]))
-                # 10/9/2014: replaced with lmfit version - much more stable and has bounds control
-                #fitParams, fitCovariances = scipy.optimize.curve_fit(self.expFunc,
-                #                                                     tx, self.voltage_traces[i][peakStart:peakStop],
-                #                                                     p0 = [vmin, 2., 2., 5., 15.], maxfev = 5000)
-                
-                fitParams = fitter.fit(tx, self.voltage_traces[i][peakStart:peakStop], fitter.fitpars)
-                fits.append(fitParams)
+        
         tau1 = np.mean([f['t1'] for f in fits])
+        amp1 = np.mean([f['a1'] for f in fits]) 
         dc = np.mean([f['dc'] for f in fits])
-        print ('mean dc:   {:7.3f} '.format(dc))
-        print ('mean tau1: {:7.3f}'.format(tau1))
-        print ('dc:      {:s}'.format(''.join(['{0:7.3f}  '.format(f['dc'].value) for f in fits])))
-        print ('amp1:    {:s}'.format(''.join([ '{0:7.3f}  '.format(a['a1'].value) for a in fits])))
-        print ('tau1:    {:s}'.format(''.join([ '{0:7.3f}  '.format(a['t1'].value) for a in fits])))
+        #print ('mean dc:   {:7.3f} '.format(dc))
+        #print ('mean tau1: {:7.3f}'.format(tau1))
+        #print ('dc:      {:s}'.format(''.join(['{0:7.3f}  '.format(f['dc'].value) for f in fits])))
+        #print ('amp1:    {:s}'.format(''.join([ '{0:7.3f}  '.format(a['a1'].value) for a in fits])))
+        #print ('tau1:    {:s}'.format(''.join([ '{0:7.3f}  '.format(a['t1'].value) for a in fits])))
         if nexp == 2:
             tau2 = np.mean([f['delta'].value*f['t1'].value for f in fits])
-            print ('mean tau2:  {:7.3f}'.format(tau2))
-            print ('amp2:    {:s}'.format(''.join(['{:7.3f}  '.format(a['a2'].value) for a in fits])))
-            print ('tau2:    {:s}'.format(''.join(['{:7.3f}  '.format(a['t1'].value*a['delta'].value) for a in fits])))
+            amp2 = np.mean([f['a2'] for f in fits]) 
+            #print ('mean tau2:  {:7.3f}'.format(tau2))
+            #print ('amp2:    {:s}'.format(''.join(['{:7.3f}  '.format(a['a2'].value) for a in fits])))
+            #print ('tau2:    {:s}'.format(''.join(['{:7.3f}  '.format(a['t1'].value*a['delta'].value) for a in fits])))
         else:
             tau2 = 0.
-        return slope, intercept, [tau1, tau2]
->>>>>>> 14dd144e
+            amp2 = 0.
 
         return {'slope': slope, 
                 'intercept': intercept, 
                 'tau': ((tau1, amp1), (tau2, amp2))}
-
 
     def show(self, cell=None):
         """
