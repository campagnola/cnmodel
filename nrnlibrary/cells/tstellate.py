from neuron import h
import numpy as np
import neuron as nrn
from ..util import nstomho

from .cell import Cell

__all__ = ['TStellate', 'TStellateNav11', 'TStellateFast'] 

class TStellate(Cell):
    """
    VCN T-stellate base model.
    Rothman and Manis, 2003abc (Type I)    
    """
    def __init__(self, nach='na', ttx=False, debug=False, species='guineapig', type='I-c'):
        """
        initialize a planar stellate (T-stellate) cell, using the default parameters for guinea pig from
        R&M2003, as a type I cell.
        Modifications to the cell can be made by calling methods below. These include:
            Converting to a type IA model (add transient K current) (species: guineapig-TypeIA).
            Changing "species" to mouse or cat (scales conductances)
        """
        super(TStellate, self).__init__()

        self.status = {'soma': True, 'axon': False, 'dendrites': False, 'pumps': False,
<<<<<<< HEAD
                       'na': nach, 'species': 'guineapig', 'type': '1-c', 'ttx': ttx, 'name': 'TStellate'}
        self.e_k = -70  # potassium reversal potential, mV
        self.e_na = 55
        self.e_h = -43
        self.c_m = 0.9  # specific membrane capacitance,  uf/cm^2
        self.R_a = 150  # axial resistivity of cytoplasm/axoplasm, ohm.cm
=======
                       'na': nach, 'species': species, 'type': type, 'ttx': ttx, 'name': 'TStellate'}

>>>>>>> 958e4ba5
        self.i_test_range=(-0.15, 0.15, 0.01)

        soma = h.Section(name="TStellate_Soma_%x" % id(self)) # one compartment of about 29000 um2

        soma.nseg = 1

        if nach in ['nacn', 'na']:
            soma.insert('na')
        elif nach == 'nav11':
            soma.insert('nav11')
        elif nach == 'jsrna':
            soma.insert('jsrna')
        else:
            raise ValueError('Sodium channel %s in type 1 cell not known' % nach)

        soma.insert("kht")
        soma.insert('ka')
        soma.insert('ihvcn')
        soma.insert('leak')
        soma.ek = self.e_k
        soma.ena = self.e_na
        soma().ihvcn.eh = self.e_h
        soma().leak.erev = self.e_leak
        self.mechanisms = ['kht', 'ka', 'ihvcn', 'leak', nach]
        self.add_section(soma, 'soma')
        self.species_scaling(silent=True, species=species, type=type)  # set the default type I-c  cell parameters
        self.get_mechs(soma)
        self.cell_initialize()
        if debug:
                print "<< T-stellate: JSR Stellate Type 1 cell model created >>"

    def species_scaling(self, species='guineapig', type='I-c', silent=True):
        """
        Adjust all of the conductances and the cell size according to the species requested.
        """
        soma = self.soma
        if species == 'mouse' and type == 'I-c':
            # use conductance levels from Cao et al.,  J. Neurophys., 2007.
            #print 'Mouse Tstellate cell'
            self.set_soma_size_from_Cm(25.0)
            self.adjust_na_chans(soma, gbar=800.)
            soma().kht.gbar = nstomho(250.0, self.somaarea)
            soma().ka.gbar = nstomho(0.0, self.somaarea)
            soma().ihvcn.gbar = nstomho(18.0, self.somaarea)
            soma().ihvcn.eh = -43 # Rodrigues and Oertel, 2006
            soma().leak.gbar = nstomho(2.0, self.somaarea)
            soma().leak.erev = -65.0
            self.axonsf = 0.5
        elif species == 'guineapig' and type == 'I-c':  # values from R&M 2003, Type I
            self.set_soma_size_from_Cm(12.0)
            self.adjust_na_chans(soma)
            soma().kht.gbar = nstomho(150.0, self.somaarea)
            soma().ka.gbar = nstomho(0.0, self.somaarea)
            soma().ihvcn.gbar = nstomho(0.5, self.somaarea)
            soma().leak.gbar = nstomho(2.0, self.somaarea)
            soma().leak.erev = -65.0
            self.axonsf = 0.5
        elif species == 'guineapig' and type =='I-t':
            # guinea pig data from Rothman and Manis, 2003, type It
            self.set_soma_size_from_Cm(12.0)
            self.adjust_na_chans(soma)
            soma().kht.gbar = nstomho(80.0, self.somaarea)
            soma().ka.gbar = nstomho(65.0, self.somaarea)
            soma().ihvcn.gbar = nstomho(0.5, self.somaarea)
            soma().leak.gbar = nstomho(2.0, self.somaarea)
            soma().leak.erev = -65.0
            self.axonsf = 0.5
        elif species == 'cat' and type == 'I-c':  # a cat is a big guinea pig Type I
            self.set_soma_size_from_Cm(30.0)
            self.adjust_na_chans(soma)
            soma().kht.gbar = nstomho(150.0, self.somaarea)
            soma().ka.gbar = nstomho(0.0, self.somaarea)
            soma().ihvcn.gbar = nstomho(0.5, self.somaarea)
            soma().leak.gbar = nstomho(2.0, self.somaarea)
            soma().leak.erev = -65.0
            self.axonsf = 1.0
        else:
            raise ValueError('Species %s or species-type %s is not recognized for T-stellate cells' % (species, type))

<<<<<<< HEAD
        #self.cell_initialize(showinfo=True)
        self.vm0 = self.find_i0()
=======
        self.status['species'] = species
        self.status['type'] = type
        self.cell_initialize(showinfo=True)
>>>>>>> 958e4ba5
        if not silent:
            print 'set cell as: ', species
            print ' with Vm rest = %f' % self.vm0

    def adjust_na_chans(self, soma, gbar=1000., debug=False):
        """
        adjust the sodium channel conductance
        :param soma: a soma object whose sodium channel complement will have it's
        conductances adjusted depending on the channel type
        :return nothing:
        """
        if self.status['ttx']:
            gnabar = 0.0
        else:
            gnabar = nstomho(gbar, self.somaarea)
        nach = self.status['na']
        if nach == 'jsrna':
            soma().jsrna.gbar = gnabar
            soma.ena = self.e_na
            if debug:
                print 'jsrna gbar: ', soma().jsrna.gbar
        elif nach == 'nav11':
            soma().nav11.gbar = gnabar * 0.5
            soma.ena = self.e_na
            soma().nav11.vsna = 4.3
            if debug:
                print "bushy using inva11"
            print 'nav11 gbar: ', soma().nav11.gbar
        elif nach == 'na':
            soma().na.gbar = gnabar
            soma.ena = self.e_na
            if debug:
                print 'na gbar: ', soma().na.gbar
        elif  nach == 'nacn':
            soma().nacn.gbar = gnabar
            soma.ena = self.e_na
            if debug:
                print 'nacn gbar: ', soma().nacn.gbar
        else:
            raise ValueError("Dstellate setting Na channels: channel %s not known" % nach)


    def add_axon(self):
        Cell.add_axon(self, self.soma, self.somaarea, self.c_m, self.R_a, self.axonsf)

    def add_dendrites(self):
        """
        Add simple unbranched dendrites to basic Rothman Type I models.
        The dendrites have some kht and ih current
        """
        cs = False  # not implemented outside here - internal Cesium.
        nDend = range(4) # these will be simple, unbranced, N=4 dendrites
        dendrites=[]
        for i in nDend:
            dendrites.append(h.Section(cell=self.soma))
        for i in nDend:
            dendrites[i].connect(self.soma)
            dendrites[i].L = 200 # length of the dendrite (not tapered)
            dendrites[i].diam = 1.5 # dendrite diameter
            dendrites[i].nseg = 21 # # segments in dendrites
            dendrites[i].Ra = 150 # ohm.cm
            dendrites[i].insert('kht')
            if cs is False:
                dendrites[i]().kht.gbar = 0.005 # a little Ht
            else:
                dendrites[i]().kht.gbar = 0.0
            dendrites[i].insert('leak') # leak
            dendrites[i]().leak.gbar = 0.0001
            dendrites[i].insert('ihvcn') # some H current
            dendrites[i]().ihvcn.gbar = 0.# 0.001
            dendrites[i]().ihvcn.eh = -43.0
        self.maindend = dendrites
        self.status['dendrites'] = True
        self.add_section(self.maindend, 'maindend')

class TStellateNav11(Cell):
    """
    VCN T-stellate cell setup from Rothman and Manis, 2003, 
    using nav11 sodium channel model
    
    ttx: if True, turns off sodium channels
    cs: if True, turns off K channels (e.g., cesium in pipette). 
    dend: if True, adds dendrites to the model, based roughly on White et al.,
    1994)
    NOTE: This has been modified from it's original from
    for use in simulating MOUSE stellate cells.
    """
    def __init__(self, debug=False, ttx=False, cs = False, message=None, dend=False):
        super(TStellateNav11, self).__init__()
        print ("T-STELLATE ROTHMAN",
            "\n++++++++++++++++++++++++++++++++++++++++++++++++++++++++")
        soma = h.Section() # one compartment of about 29000 um2
        v_potassium = -80       # potassium reversal potential
        v_sodium = 50           # sodium reversal potential

        cm = 1.0
        scalefactor = 1.0 # This determines the relative size of the cell
        rinsf = 1.0           # input resistance adjustment (also current...)
        totcap = scalefactor * 25.0 # cap in pF for cell
        effcap = totcap # sometimes we change capacitance - that's effcap
        somaarea = totcap * 1E-6 / cm # pf -> uF, cm = 1uf/cm^2 nominal;
        lstd = 1E4 * ((somaarea / 3.14159) ** 0.5) # convert from cm to um

        soma.nseg = 1
        soma.diam = lstd
        soma.L = lstd

        dendrites=[]
        if dend is True:
            nDend = range(4) # these will be simple, unbranced, N=4 dendrites

            
    #    print nnodes
            for i in nDend:
                dendrites.append(h.Section(cell=soma))
            for i in nDend:
                dendrites[i].connect(soma)
                dendrites[i].L = 200 # length of the dendrite (not tapered)
                dendrites[i].diam = 1.5 # dendritic diameter
                dendrites[i].nseg = 21 # # segments in dendrites
                dendrites[i].Ra = 150 # ohm.cm
                d = dendrites[i]
                ds = d()
                d.insert('kht')
                if cs is False:
                    ds.kht.gbar = 0.005 # a little Ht
                else:
                    ds.kht.gbar = 0.0
                d.insert('leak') # leak
                ds.leak.gbar = 0.0001
                d.insert('ihvcn') # some H current
                ds.ihvcn.gbar = 0.# 0.001
                ds.ihvcn.eh = -43.0
        seg = soma
        seg.insert('kht')
        seg.insert('nav11')
        seg.insert('ka')
        seg.insert('ihvcn')
        seg.insert('leak')
        seg.ena = 10
        seg.ek = -84
        s = soma()
        if ttx is False:
            s.nav11.gbar = nstomho(1800.0, somaarea) * scalefactor
        else:
            s.nav11.gbar = 0.0 # print s.nav11.gnat
        s.nav11.vsna = 4.3 # was 8

        if cs is False:
            s.kht.gbar = nstomho(200.0, somaarea) * scalefactor
            s.ka.gbar = nstomho(0.0, somaarea) * scalefactor
        else:
            s.kht.gbar = 0.
            s.ka.gbar = 0.
        s.ihvcn.gbar = nstomho(18.0, somaarea) * scalefactor # was 10
        s.ihvcn.eh = -43 # Rodrigues and Oertel, 2006
    #    print 'ih vcn vh: %f ' % (s.ihvcn.vh)
        s.leak.gbar = nstomho(2.0, somaarea) * scalefactor
        vm0 = -63.9
        if debug:
            if message is None:
                print ("<< T-stellate: JSR Stellate Type 1 cell model created",
                " - modified for mouse >>")
            else:
                print message
    # print dendrites
        self.add_section(soma, 'soma')
        self.add_section(dendrites, 'dendrite')

class TStellateFast(Cell):
    """ 
    VCN t-stellate model based on Rothman and Manis 2003, but with fast sodium
    channel 
    """
    def __init__(self, debug=False, ttx=False, message=None, dend=False):
        super(TStellateFast, self).__init__()
        soma = h.Section() # one compartment of about 29000 um2
        v_potassium = -80       # potassium reversal potential
        v_sodium = 50           # sodium reversal potential

        cm = 1.0
        scalefactor = 1.0 # This determines the relative size of the cell
        rinsf = 1.0           # input resistance adjustment (also current...)
        totcap = scalefactor * 20.0 # cap in pF for cell
        effcap = totcap # sometimes we change capacitance - that's effcap
        somaarea = totcap * 1E-6 / cm # pf -> uF, cm = 1uf/cm^2 nominal;
        lstd = 1E4 * ((somaarea / 3.14159) ** 0.5) # convert from cm to um

        soma.nseg = 1
        soma.diam = lstd
        soma.L = lstd

        seg = soma
        seg.insert('kht')
        seg.insert('nav11')
        seg.insert('ka')
        # 'it' is not part of canonical model; 
        # just trying it to reproduce some data.
        #seg.insert('it') # low-voltage activated ca channel
        seg.insert('ihvcn')
        #seg.insert('iH_std')
        seg.insert('leak')
        seg.ena = 10
        seg.ek = -80
        #seg.eh = -40 # Rodrigues and Oertel, 2006

        s = soma()
        if ttx is False:
            s.nav11.gbar = nstomho(1500.0, somaarea) * scalefactor
        else:
            s.nav11.gbar = 0.0 # print s.nav11.gnat
        s.nav11.vsna = 4.3 # was 8
        s.kht.gbar = nstomho(380.0 * 2.0, somaarea) * scalefactor
        s.ka.gbar = nstomho(90.0, somaarea) * scalefactor # was 280
        
        #s.it.gbar = nstomho(14.0 * 4.0, somaarea) * scalefactor
        # this creates a better rebound! with it
        #s.it.vshift = -16
        
        #  was 16.5to allow the tau shift to be about right so it is not so fast.
        #s.iH_std.gbar = nstomho(100.0, somaarea) * scalefactor
        #s.iH_std.vshift = 1.8
        s.ihvcn.gbar = nstomho(220.0, somaarea) * scalefactor
        s.ihvcn.vshift = 16.0
        s.ihvcn.eh = -43
        s.leak.gbar = nstomho(18.0, somaarea) * scalefactor
        s.leak.e = -61
        vm0 = -60.0
        if debug:
            if message is None:
                print "<< T-stellate: JSR Stellate Type 1 cell model created >>"
            else:
                print message
        
        self.add_section(soma, 'soma')
<|MERGE_RESOLUTION|>--- conflicted
+++ resolved
@@ -23,17 +23,8 @@
         super(TStellate, self).__init__()
 
         self.status = {'soma': True, 'axon': False, 'dendrites': False, 'pumps': False,
-<<<<<<< HEAD
-                       'na': nach, 'species': 'guineapig', 'type': '1-c', 'ttx': ttx, 'name': 'TStellate'}
-        self.e_k = -70  # potassium reversal potential, mV
-        self.e_na = 55
-        self.e_h = -43
-        self.c_m = 0.9  # specific membrane capacitance,  uf/cm^2
-        self.R_a = 150  # axial resistivity of cytoplasm/axoplasm, ohm.cm
-=======
                        'na': nach, 'species': species, 'type': type, 'ttx': ttx, 'name': 'TStellate'}
 
->>>>>>> 958e4ba5
         self.i_test_range=(-0.15, 0.15, 0.01)
 
         soma = h.Section(name="TStellate_Soma_%x" % id(self)) # one compartment of about 29000 um2
@@ -113,14 +104,9 @@
         else:
             raise ValueError('Species %s or species-type %s is not recognized for T-stellate cells' % (species, type))
 
-<<<<<<< HEAD
-        #self.cell_initialize(showinfo=True)
-        self.vm0 = self.find_i0()
-=======
         self.status['species'] = species
         self.status['type'] = type
         self.cell_initialize(showinfo=True)
->>>>>>> 958e4ba5
         if not silent:
             print 'set cell as: ', species
             print ' with Vm rest = %f' % self.vm0
