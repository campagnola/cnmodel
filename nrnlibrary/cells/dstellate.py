from neuron import h
import neuron as nrn
from ..util import nstomho
import numpy as np
from .cell import Cell

__all__ = ['DStellate', 'DStellateIF', 'DStellateEager']


class DStellate(Cell):
    """ 
    VCN D-stellate model:
    as a type I-II from Rothman and Manis, 2003
    """
    def __init__(self, nach='na', ttx=False, debug=False):
        """
        initialize a radial stellate (D-stellate) cell, using the default parameters for guinea pig from
        R&M2003, as a type I-II cell.
        Modifications to the cell can be made by calling methods below. These include:
            changing the sodium channel
            Changing "species" to mouse or cat (scales conductances)
            Shifting model type
        """
        super(DStellate, self).__init__()

        self.status = {'soma': True, 'axon': False, 'dendrites': False, 'pumps': False,
                       'na': nach, 'species': 'guineapig', 'type': 'I-II', 'ttx': ttx}
        self.e_k = -70  # potassium reversal potential, mV
        self.e_na = 50
        self.e_h = -43
        self.c_m = 0.9  # specific membrane capacitance,  uf/cm^2
        self.R_a = 150  # axial resistivity of cytoplasm/axoplasm, ohm.cm
        self.vm0 = -64.1
        self.i_test_range=(-0.2, 0.2, 0.01)  # set range for ic command test

        soma = h.Section(name="DStellate_Soma_%x" % id(self)) # one compartment

        soma.nseg = 1

        if nach in ['nacn', 'na']:
            soma.insert('na')
        elif nach == 'nav11':
            soma.insert('nav11')
        elif nach == 'jsrna':
            soma.insert('jsrna')
        else:
            raise ValueError('Sodium channel %s in type 1 cell not known' % nach)

        soma.insert("kht")
        soma.insert('klt')
        soma.insert('ihvcn')
        soma.insert('leak')
        soma.ek = self.e_k
        soma.ena = self.e_na
        soma().ihvcn.eh = self.e_h
        soma().leak.erev = -65
        self.mechanisms = ['kht', 'klt', 'ihvcn', 'leak', nach]
<<<<<<< HEAD
        self.soma = soma
        self.get_mechs(soma)
        self.cell_initialize(showinfo=True)
        self.species_scaling(silent=False)  # set the default type II cell parameters
        self.all_sections['soma'].extend(soma)
        self.add_section(soma)
=======
        self.species_scaling()  # set the default type II cell parameters
        self.add_section(soma, 'soma')
>>>>>>> d01f7738
        if debug:
                print "<< D-stellate: JSR Stellate Type I-II cell model created >>"

    def set_soma_size_from_Cm(self, cap):
        self.totcap = cap
        self.somaarea = self.totcap * 1E-6 / self.c_m  # pf -> uF, cm = 1uf/cm^2 nominal
        lstd = 1E4 * ((self.somaarea / np.pi) ** 0.5)  # convert from cm to um
        self.soma.diam = lstd
        self.soma.L = lstd

    def species_scaling(self, species='guineapig', type='I-II', silent=True):
        """
        Adjust all of the conductances and the cell size according to the species requested.
        """
        soma = self.soma
        if species == 'mouse' and type == 'I-II':
            # use conductance levels from Cao et al.,  J. Neurophys., 2007.
            #print 'Mouse Dstellate cell'
            self.set_soma_size_from_Cm(25.0)
            self.adjust_na_chans(soma, gbar=800.)
            soma().kht.gbar = nstomho(150.0, self.somaarea)
            soma().klt.gbar = nstomho(20.0, self.somaarea)
            soma().ihvcn.gbar = nstomho(2.0, self.somaarea)
            soma().ihvcn.eh = -43 # Rodrigues and Oertel, 2006
            soma().leak.gbar = nstomho(2.0, self.somaarea)
            self.axonsf = 0.5
        elif species == 'guineapig' and type == 'I-II':  # values from R&M 2003, Type I-II
            self.set_soma_size_from_Cm(12.0)
            self.adjust_na_chans(soma, gbar=1000.)
            soma().kht.gbar = nstomho(150.0, self.somaarea)
            soma().klt.gbar = nstomho(20.0, self.somaarea)
            soma().ihvcn.gbar = nstomho(2.0, self.somaarea)
            soma().leak.gbar = nstomho(2.0, self.somaarea)
            self.axonsf = 0.5
        elif species == 'cat' and type == 'I-II':  # a cat is a big guinea pig Type I-II
            self.set_soma_size_from_Cm(35.0)
            self.adjust_na_chans(soma)
            soma().kht.gbar = nstomho(150.0, self.somaarea)
            soma().klt.gbar = nstomho(20.0, self.somaarea)
            soma().ihvcn.gbar = nstomho(2.0, self.somaarea)
            soma().leak.gbar = nstomho(2.0, self.somaarea)
            self.axonsf = 1.0
        else:
            raise ValueError('Species %s or species type %s is not recognized for D-stellate cells' %( species, type))

        self.cell_initialize(showinfo=True)
        self.vm0 = self.find_i0()
        if not silent:
            print 'set cell as: ', species
            print ' with Vm rest = %6.3f' % self.vm0

        self.status['species'] = species
        self.status['type'] = type

    def adjust_na_chans(self, soma, gbar=1000., debug=False):
        """
        adjust the sodium channel conductance
        :param soma: a soma object whose sodium channel complement will have it's
        conductances adjusted depending on the channel type
        :return nothing:
        """
        if self.status['ttx']:
            gnabar = 0.0
        else:
            gnabar = nstomho(gbar, self.somaarea)
        nach = self.status['na']
        if nach == 'jsrna':
            soma().jsrna.gbar = gnabar
            soma.ena = self.e_na
            if debug:
                print 'jsrna gbar: ', soma().jsrna.gbar
        elif nach == 'nav11':
            soma().nav11.gbar = gnabar * 0.5
            soma.ena = self.e_na
            soma().nav11.vsna = 4.3
            if debug:
                print "bushy using inva11"
            print 'nav11 gbar: ', soma().nav11.gbar
        else:
            soma().na.gbar = gnabar
            soma.ena = self.e_na
            if debug:
                print 'nacn gbar: ', soma().na.gbar

    def add_axon(self):
        Cell.add_axon(self, self.soma, self.somaarea, self.c_m, self.R_a, self.axonsf)

    def add_dendrites(self):
        """
        Add simple unbranched dendrites to basic Rothman Type I-II model.
        The dendrites have some kht and ih current
        """
        cs = False  # not implemented outside here - internal Cesium.
        nDend = range(4) # these will be simple, unbranced, N=4 dendrites
        dendrites=[]
        for i in nDend:
            dendrites.append(h.Section(cell=self.soma))
        for i in nDend:
            dendrites[i].connect(self.soma)
            dendrites[i].L = 300 # length of the dendrite (not tapered)
            dendrites[i].diam = 1.25 # dendrite diameter
            dendrites[i].nseg = 21 # # segments in dendrites
            dendrites[i].Ra = 150 # ohm.cm
            dendrites[i].insert('kht')
            if cs is False:
                dendrites[i]().kht.gbar = 0.005 # a little Ht
            else:
                dendrites[i]().kht.gbar = 0.0
            dendrites[i].insert('leak') # leak
            dendrites[i]().leak.gbar = 0.0001
            dendrites[i].insert('ihvcn') # some H current
            dendrites[i]().ihvcn.gbar = 0.# 0.001
            dendrites[i]().ihvcn.eh = -43.0
        self.maindend = dendrites
        self.status['dendrites'] = True
        self.add_section(self.maindend, 'maindend')


class DStellateIF(Cell):
    """
    Integrate and fire version of the VCN D-stellate cell.
    """
    def __init__(self, debug=False, ttx=False, message=None):
        soma = h.Section() # one compartment of about 29000 um2
        v_potassium = -80       # potassium reversal potential
        v_sodium = 50           # sodium reversal potential

        cm = 1.0
        scalefactor = 1.0 # This determines the relative size of the cell
        rinsf = 1.0           # input resistance adjustment (also current...)
        totcap = scalefactor * 25.0
        #  Larger value of 25 best fit for mouse D-stellate cell
        effcap = totcap # sometimes we change capacitance - that's effcap
        somaarea = totcap * 1E-6 / cm # pf -> uF, cm = 1uf/cm^2 nominal;
        lstd = 1E4 * ((somaarea / 3.14159) ** 0.5) # convert from cm to um

        soma.nseg = 1
        soma.diam = lstd
        soma.L = lstd

        seg = soma
        seg.insert('kht')
        seg.insert('klt')
        seg.insert('nav11')
        #seg.insert('ka')
        #seg.insert('ihvcn')
        seg.insert('iH_std')
        seg.insert('leak')
        seg.ena = 20
        seg.ek = -77
        seg.eh = -40 # Rodrigues and Oertel, 2006
        s = soma()
        if not ttx:
            s.nav11.gbar = nstomho(3500.0, somaarea) * scalefactor
        else:
            s.na.gbar = 0.0
        s.nav11.vsna = 8 # voltage shift
        s.kht.gbar = nstomho(150.0, somaarea) * scalefactor
        s.klt.gbar = nstomho(10.0, somaarea) * scalefactor
        #s.ka.gbar = nstomho(0.0, somaarea) * scalefactor
        s.iH_std.gbar = nstomho(120.0, somaarea) * scalefactor
        s.iH_std.vshift = 16
        s.leak.gbar = nstomho(24, somaarea) * scalefactor
        vm0 = -64.1
        if debug:
            if message is None:
                print("<< D-stellate: JSR Stellate",
                " Type I-II cell model created >>")
            else:
                print message
                
        self.soma = soma


class DStellateEager(Cell):
    """
    This is a model of the VCN D-Stellate cells as proposed by
    Eager, M.A., Grayden, D.B., Burkitt, A.N., and Meffin, H.,
    "A neural circuit model of the ventral cochlear nucleus",
    Internet:
    http://citeseerx.ist.pus.edu/viewdoc/download?doi=10.1.79.9620.pdf&rep
    =rep&type=pdf
    also cited as:
    Proceedings of the 10th Australian International Conference on
    Speech Science and Technology,
    pp. 539-544, 2004.
    It is based on the Rothman and Manis (2003c) model,
    with small modifications.
    Their model includes dendrites and an axon, which are added in this version
    """
    def __init__(self, debug=False, ttx=False, message=None):
        soma = h.Section() # one compartment of about 29000 um2
        v_potassium = -80       # potassium reversal potential
        v_sodium = 50           # sodium reversal potential

        cm = 0.9
        Ra = 150
        lstd = 25.0

        soma.nseg = 1
        soma.diam = lstd
        soma.L = lstd

        axon = h.Section()
        axon.nseg = 2
        axon.diam = 3.0
        axon.L = 70.0

        axon.connect(soma, 0, 0)

        nDendrite = 2
        dend = nDendrite * [None]

        for i in range(len(dend)):
            dend[i] = h.Section()
            dend[i].nseg = 5
            dend[i].L = 1100.0
            dend[i].diam = 3.5
            dend[i].Ra = 1500.0
            dend[i].cm = 0.9
            dend[i].connect(soma, 0, 1)

        activecompartments = [soma, axon, dend[0], dend[1]]
        #print activecompartments
        for seg in activecompartments:
            s = seg()
            seg.insert('kht')
            seg.insert('klt')
            seg.insert('nav11')
            #seg.insert('ka')
            seg.insert('ihvcn')
            #seg.insert('iH_std')
            seg.insert('leak')
            seg.ena = 20
            seg.ek = -77
            # seg.eh = -40 # Rodrigues and Oertel, 2006
            seg.Ra = 150.0
            seg.cm = 0.9
            if not ttx:
                gna = 0.5
            else:
                gna = 0.0
            if seg not in dend:
                s.nav11.gbar = gna # nstomho(gna, somaarea) * scalefactor
                s.nav11.vsna = 8 # voltage shift
                s.kht.gbar = 0.01 # nstomho(500.0, somaarea) * scalefactor
                s.klt.gbar = 0.005 # nstomho(125.0, somaarea) * scalefactor
                #s.ka.gbar = 0.0 # nstomho(0.0, somaarea) * scalefactor
                s.ihvcn.gbar = 0.0001 # nstomho(5.0, somaarea) * scalefactor
                s.ihvcn.vshift = 0 # 16
                s.leak.gbar = 0.00025 # nstomho(12.5, somaarea) * scalefactor
            else:
                s.nav11.gbar = 0 # nstomho(gna, somaarea) * scalefactor
                s.nav11.vsna = 0 # voltage shift
                s.kht.gbar = 0.00 # nstomho(500.0, somaarea) * scalefactor
                s.klt.gbar = 0.001 # nstomho(125.0, somaarea) * scalefactor
                s.ka.gbar = 0.0 # nstomho(0.0, somaarea) * scalefactor
                s.ihvcn.gbar = 0.0001 # nstomho(5.0, somaarea) * scalefactor
                s.ihvcn.vshift = 0 # 16
                s.leak.gbar = 0.00025 # nstomho(12.5, somaarea
            print 'nav: ', s.nav11.gbar
            print 'khe: ', s.kht.gbar
            print 'klt: ', s.klt.gbar
            print 'ih:  ', s.ihvcn.gbar
            print 'gleak:', s.leak.g
        vm0 = -64.1
        if debug:
            if message is None:
                print ("<< D-stellate: Eager et al. ",
                " Type I-II (D-stellate) cell model created >>")
            else:
                print message
                
        self.soma = soma
        self.dend = dend<|MERGE_RESOLUTION|>--- conflicted
+++ resolved
@@ -55,17 +55,10 @@
         soma().ihvcn.eh = self.e_h
         soma().leak.erev = -65
         self.mechanisms = ['kht', 'klt', 'ihvcn', 'leak', nach]
-<<<<<<< HEAD
-        self.soma = soma
+        self.add_section(soma, 'soma')
         self.get_mechs(soma)
         self.cell_initialize(showinfo=True)
         self.species_scaling(silent=False)  # set the default type II cell parameters
-        self.all_sections['soma'].extend(soma)
-        self.add_section(soma)
-=======
-        self.species_scaling()  # set the default type II cell parameters
-        self.add_section(soma, 'soma')
->>>>>>> d01f7738
         if debug:
                 print "<< D-stellate: JSR Stellate Type I-II cell model created >>"
 
