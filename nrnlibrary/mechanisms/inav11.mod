--- conflicted
+++ resolved
@@ -102,13 +102,7 @@
     m = minf
     h = hinf
     s = sinf
-    
-<<<<<<< HEAD
-=======
-:    VERBATIM
-:    return 0;
-:    ENDVERBATIM
->>>>>>> f3377a1b
+
 }
 
 
