from neuron import h

from .cell import Cell
#from .. import synapses
from ..util import nstomho
#from .. import data
from ..util import Params
import numpy as np

__all__ = ['Bushy', 'BushyRothman']


class Bushy(Cell):
    
    type = 'bushy'

    @classmethod
    def create(cls, model='RM03', **kwds):
        if model == 'RM03':
            return BushyRothman(**kwds)
        else:
            raise ValueError ('Bushy model %s is unknown', model)

    def make_psd(self, terminal, psd_type, **kwds):
        """
        Connect a presynaptic terminal to one post section at the specified location, with the fraction
        of the "standard" conductance determined by gbar.
        The default condition is to try to pass the default unit test (loc=0.5)
        
        Parameters
        ----------
        terminal : Presynaptic terminal (NEURON object)
        
        psd_type : either simple or multisite PSD for bushy cell
        
        kwds: dict of options. Two are currently handled:
        postsize : expect a list consisting of [sectionno, location (float)]
        AMPAScale : float to scale the ampa currents
        
        """
        if 'postsite' in kwds:  # use a defined location instead of the default (soma(0.5)
            postsite = kwds['postsite']
            loc = postsite[1]  # where on the section?
            uname = 'sections[%d]' % postsite[0]  # make a name to look up the neuron section object
            post_sec = self.hr.get_section(uname)  # Tell us where to put the synapse.
        else:
            loc = 0.5
            post_sec = self.soma
        
        if psd_type == 'simple':
            return self.make_exp2_psd(post_sec, terminal, loc=loc)
        elif psd_type == 'multisite':
            if terminal.cell.type == 'sgc':
                # Max conductances for the glu mechanisms are calibrated by 
                # running `synapses/tests/test_psd.py`. The test should fail
                # if these values are incorrect:
                AMPA_gmax = 3.314707700918133*1e3  # factor of 1e3 scales to pS (.mod mechanisms) from nS.
                NMDA_gmax = 0.4531929783503451*1e3
                if 'AMPAScale' in kwds:
                    AMPA_gmax = AMPA_gmax * kwds['AMPAScale']  # allow scaling of AMPA conductances
                    # print ('AMPA Scaled to: %f by %f' % (AMPA_gmax, kwds['AMPAScale']))
<<<<<<< HEAD
                if 'NMDAScale' in kwds:
                    NMDA_gmax = NMDA_gmax * kwds['NMDAScale']
=======
                NMDA_gmax = 0.4531929783503451*1e3
                if 'NMDAScale' in kwds:
                    NMDA_gmax = NMDA_gmax*kwds['NMDAScale']
>>>>>>> 673fb126
                return self.make_glu_psd(post_sec, terminal, AMPA_gmax, NMDA_gmax, loc=loc)
            elif terminal.cell.type == 'dstellate':
                return self.make_gly_psd(post_sec, terminal, type='glyslow', loc=loc)
            else:
                raise TypeError("Cannot make PSD for %s => %s" % 
                            (terminal.cell.type, self.type))
        else:
            raise ValueError("Unsupported psd type %s" % psd_type)


class BushyRothman(Bushy):
    """
    VCN bushy cell model.
    Rothman and Manis, 2003abc (Type II, Type II-I)
    """

    def __init__(self, morphology=None, decorator=None, nach='na',
                 ttx=False, species='guineapig', modelType=None, debug=False):
        """
        Initialize the bushy cell, using the default parameters for guinea pig from
        R&M2003, as a type II cell.
        Additional modifications to the cell can be made by calling methods below.
        
        Parameters
        ----------
        morphology : string (default: None)
            a file name to read the cell morphology from. If a valid file is found, a cell is constructed
            as a cable model from the hoc file.
            If None (default), the only a point model is made, exactly according to RM03.
            
        decorator : Python function (default: None)
            decorator is a function that "decorates" the morphology with ion channels according
            to a set of rules.
            If None, a default set of channels aer inserted into the first soma section, and the
            rest of the structure is "bare".
        
        nach : string (default: 'na')
            nach selects the type of sodium channel that will be used in the model. A channel mechanims
            by that name must exist. 
        
        ttx : Boolean (default: False)
            If ttx is True, then the sodium channel conductance is set to 0 everywhere in the cell.
            Currently, this is not implemented.
        
        species: string (default 'guineapig')
            species defines the channel density that will be inserted for different models. Note that
            if a decorator function is specified, this argument is ignored.
            
        modelType: string (default: None)
            modelType specifies the type of the model that will be used (e.g., "II", "II-I", etc).
            modelType is passed to the decorator, or to species_scaling to adjust point models.
            
        debug: boolean (default: False)
            debug is a boolean flag. When set, there will be multiple printouts of progress and parameters.
            
        Returns
        -------
            Nothing
                 
        """
        super(BushyRothman, self).__init__()
        if modelType == None:
            modelType = 'II'
        self.status = {'soma': True, 'axon': False, 'dendrites': False, 'pumps': False, 'hillock': False, 
                        'initialsegment': False, 'myelinatedaxon': False, 'unmyelinatedaxon': False,
                       'na': nach, 'species': species, 'modelType': modelType, 'ttx': ttx, 'name': 'Bushy',
                       'morphology': morphology, 'decorator': decorator}
        self.i_test_range=(-1, 1, 0.05)  # note that this gets reset with decorator according to channels
        self.spike_threshold = -40
        self.vrange = [-70., -57.]  # set a default vrange for searching for rmp
        
        if morphology is None:
            """
            instantiate a basic soma-only ("point") model
            """
            print "<< Bushy model: Creating point cell using JSR parameters >>"
            soma = h.Section(name="Bushy_Soma_%x" % id(self))  # one compartment of about 29000 um2
            soma.nseg = 1
            self.add_section(soma, 'soma')
        else:
            """
            instantiate a structured model with the morphology as specified by 
            the morphology file
            """
            print "<< Bushy model: Creating structured cell using JSR parameters >>"
            self.set_morphology(morphology_file=morphology)

        # decorate the morphology with ion channels
        if decorator is None:   # basic model, only on the soma
            self.mechanisms = ['klt', 'kht', 'ihvcn', 'leak', nach]
            for mech in self.mechanisms:
                self.soma.insert(mech)
            self.soma.ena = self.e_na
            self.soma.ek = self.e_k
            self.soma().ihvcn.eh = self.e_h
            self.soma().leak.erev = self.e_leak
            self.species_scaling(silent=True, species=species, modelType=modelType)  # set the default type II cell parameters
        else:  # decorate according to a defined set of rules on all cell compartments
            self.decorate()
#        print 'Mechanisms inserted: ', self.mechanisms
        self.get_mechs(self.soma)
        self.cell_initialize(vrange=self.vrange)
        if debug:
            print "<< Bushy model: Created point cell using JSR parameters >>"

    def species_scaling(self, species='guineapig', modelType='II', silent=True):
        """
        Adjust all of the conductances and the cell size according to the species requested.
        Used ONLY for point models.
        
        Parameters
        ----------
        species : string (default: 'guineapig')
            name of the species to use for scaling the conductances in the base point model
            Must be one of mouse, cat, guineapig
        
        modelType: string (default: 'II')
            definition of model type from RM03 models, type II or type II-I
        
        silent : boolean (default: True)
            run silently (True) or verbosely (False)
        
        """
        #print '\nSpecies scaling: %s   %s' % (species, type)
        knownspecies = ['mouse', 'guineapig', 'cat']
        soma = self.soma
        if species == 'mouse' and modelType == 'II':
            # use conductance levels from Cao et al.,  J. Neurophys., 2007.
           # print 'Mouse bushy cell'
            self.set_soma_size_from_Cm(26.0)
            self.adjust_na_chans(soma)
            soma().kht.gbar = nstomho(58.0, self.somaarea)
            soma().klt.gbar = nstomho(80.0, self.somaarea)
            soma().ihvcn.gbar = nstomho(30.0, self.somaarea)
            soma().leak.gbar = nstomho(2.0, self.somaarea)
            self.vrange = [-70., -55.]  # need to specify non-default range for convergence
            self.axonsf = 0.57
        elif species == 'guineapig' and modelType =='II':
            self.set_soma_size_from_Cm(12.0)
            self.adjust_na_chans(soma)
            soma().kht.gbar = nstomho(150.0, self.somaarea)
            soma().klt.gbar = nstomho(200.0, self.somaarea)
            soma().ihvcn.gbar = nstomho(20.0, self.somaarea)
            soma().leak.gbar = nstomho(2.0, self.somaarea)
            self.axonsf = 0.57
        elif species == 'guineapig' and modelType =='II-I':
            # guinea pig data from Rothman and Manis, 2003, type II=I
            self.i_test_range=(-0.4, 0.4, 0.02)
            self.set_soma_size_from_Cm(12.0)
            self.adjust_na_chans(soma)
            soma().kht.gbar = nstomho(150.0, self.somaarea)
            soma().klt.gbar = nstomho(35.0, self.somaarea)
            soma().ihvcn.gbar = nstomho(3.5, self.somaarea)
            soma().leak.gbar = nstomho(2.0, self.somaarea)
            self.axonsf = 0.57
        elif species == 'cat' and modelType == 'II':  # a cat is a big guinea pig
            self.set_soma_size_from_Cm(35.0)
            self.adjust_na_chans(soma)
            soma().kht.gbar = nstomho(150.0, self.somaarea)
            soma().klt.gbar = nstomho(200.0, self.somaarea)
            soma().ihvcn.gbar = nstomho(20.0, self.somaarea)
            soma().leak.gbar = nstomho(2.0, self.somaarea)
            self.axonsf = 1.0
        else:
            errmsg = 'Species "%s" or species-type "%s" is not recognized for Bushy cells' %  (species, modelType)
            errmsg += 'Valid species are: \n'
            for s in knownspecies:
                errmsg += '   %s\n' % s
            errmsg += '-'*40
            raise ValueError(errmsg)
        self.status['species'] = species
        self.status['modelType'] = modelType
        if not silent:
           print ' set cell as: ', species
           print ' with Vm rest = %6.3f' % self.vm0

    def channel_manager(self, modelType='RM03'):
        """
        This routine defines channel density maps and distance map patterns
        for each type of compartment in the cell. The maps
        are used by the ChannelDecorator class to(specifically, it's private
        \_biophys function) to decorate the cell membrane.
        
        Parameters
        ----------
        modelType : string (default: 'RM03')
            A string that defines the type of the model. Currently, 3 types are implemented:
            RM03: Rothman and Manis, 2003 somatic densities for guinea pig
            XM13: Xie and Manis, 2013, somatic densities for mouse
            XM13PasDend: XM13, but with only passive dendrites, no channels.
        
        Returns
        -------
        Nothing
        
        Notes
        -----
        This routine defines the following variables for the class:
        # conductances (gBar)
        # a channelMap (dictonary of channel densities in defined anatomical compartments)
        # a current injection range for IV's (when testing)
        # a distance map, which defines how selected conductances in selected compartments
        will change with distance. This includes both linear and exponential gradients,
        the minimum conductance at the end of the gradient, and the space constant or
        slope for the gradient.
        
        """
        
        self.c_m = 1.0E-6  # in units of F/cm^2
        #
        # Create a model based on the Rothman and Manis 2003 conductance set from guinea pig
        # 
        if modelType == 'RM03':
            totcap = 12.0E-12  # in units of F, from Rothman and Manis, 2003.
            refarea = totcap / self.c_m  # area is in cm^2
            # bushy Rothman-Manis, guinea pig type II
            # model gave cell conductance in nS, but we want S/cm^2 for NEURON
            # so conversion is 1e-9*nS = uS, and refarea is already in cm2
            self.gBar = Params(nabar=1000.0E-9/refarea,
                               khtbar=150.0E-9/refarea,
                               kltbar=200.0E-9/refarea,
                               ihbar=20.0E-9/refarea,
                               leakbar=2.0E-9/refarea,
            )
            print 'RM03 gbar:\n', self.gBar.show()
            
            self.channelMap = {
                'axon': {'nacn': self.gBar.nabar, 'klt': self.gBar.kltbar, 'kht': self.gBar.khtbar, 'ihvcn': 0.,
                         'leak': self.gBar.leakbar / 2.},
                'hillock': {'nacn': self.gBar.nabar, 'klt': self.gBar.kltbar, 'kht': self.gBar.khtbar, 'ihvcn': 0.,
                            'leak': self.gBar.leakbar, },
                'initseg': {'nacn': self.gBar.nabar, 'klt': self.gBar.kltbar, 'kht': self.gBar.khtbar,
                            'ihvcn': self.gBar.ihbar / 2., 'leak': self.gBar.leakbar, },
                'soma': {'nacn': self.gBar.nabar, 'klt': self.gBar.kltbar, 'kht': self.gBar.khtbar,
                         'ihvcn': self.gBar.ihbar, 'leak': self.gBar.leakbar, },
                'dend': {'nacn': self.gBar.nabar, 'klt': self.gBar.kltbar * 0.5, 'kht': self.gBar.khtbar * 0.5,
                         'ihvcn': self.gBar.ihbar / 3., 'leak': self.gBar.leakbar * 0.5, },
                'apic': {'nacn': self.gBar.nabar, 'klt': self.gBar.kltbar * 0.2, 'kht': self.gBar.khtbar * 0.2,
                         'ihvcn': self.gBar.ihbar / 4., 'leak': self.gBar.leakbar * 0.2, },
            }
#            self.irange = np.linspace(-1., 1., 21)
            self.distMap = {'dend': {'klt': {'gradient': 'linear', 'gminf': 0., 'lambda': 100.},
                                     'kht': {'gradient': 'linear', 'gminf': 0., 'lambda': 100.},
                                     'nacn': {'gradient': 'exp', 'gminf': 0., 'lambda': 100.}}, # linear with distance, gminf (factor) is multiplied by gbar
                            'apic': {'klt': {'gradient': 'linear', 'gminf': 0., 'lambda': 100.},
                                     'kht': {'gradient': 'linear', 'gminf': 0., 'lambda': 100.},
                                     'nacn': {'gradient': 'exp', 'gminf': 0., 'lambda': 100.}}, # gradients are: flat, linear, exponential
                            }

        elif modelType == 'XM13':
            # bushy from Xie and Manis, 2013, based on Cao and Oertel mouse conductances
            totcap = 26.0E-12 # uF/cm2 
            refarea = totcap  / self.c_m  # see above for units
            # original:
            # self.gBar = Params(nabar=500.E-9/refarea,
            #                    khtbar=58.0E-9/refarea,
            #                    kltbar=80.0E-9/refarea,  # note doubled here...
            #                    ihbar=0.25*30.0E-9/refarea,
            #                    leakbar=0.05*2.0E-9/refarea,  # was 0.5
            # )
            self.gBar = Params(nabar=800.E-9/refarea,
                               khtbar=58.0E-9/refarea,
                               kltbar=40.0E-9/refarea,  # note doubled here... 
                               ihbar=0.25*30.0E-9/refarea,
                               leakbar=0.02*2.0E-9/refarea,  # was 0.5
            )
            print 'XM13 gbar:\n', self.gBar.show()
            self.channelMap = {
                'axon': {'nav11': self.gBar.nabar*1, 'klt': self.gBar.kltbar * 1.0, 'kht': self.gBar.khtbar, 'ihvcn': 0.,
                         'leak': self.gBar.leakbar * 0.25},
                'initseg': {'nav11': self.gBar.nabar*3.0, 'klt': self.gBar.kltbar*1, 'kht': self.gBar.khtbar*2,
                            'ihvcn': self.gBar.ihbar * 0.5, 'leak': self.gBar.leakbar, },
                'soma': {'nav11': self.gBar.nabar*0.5, 'klt': self.gBar.kltbar, 'kht': self.gBar.khtbar,
                         'ihvcn': self.gBar.ihbar, 'leak': self.gBar.leakbar, },
                'dend': {'nav11': self.gBar.nabar * 0.25, 'klt': self.gBar.kltbar *0.5, 'kht': self.gBar.khtbar *0.5,
                         'ihvcn': self.gBar.ihbar *0.5, 'leak': self.gBar.leakbar * 0.5, },
                'apic': {'nav11': self.gBar.nabar * 0.25, 'klt': self.gBar.kltbar * 0.25, 'kht': self.gBar.khtbar * 0.25,
                         'ihvcn': self.gBar.ihbar *0.25, 'leak': self.gBar.leakbar * 0.25, },
            }
            self.irange = np.linspace(-2, 2, 7)
            self.distMap = {'dend': {'klt': {'gradient': 'linear', 'gminf': 0., 'lambda': 100.},
                                     'kht': {'gradient': 'llinear', 'gminf': 0., 'lambda': 100.},
                                     'nav11': {'gradient': 'linear', 'gminf': 0., 'lambda': 100.}}, # linear with distance, gminf (factor) is multiplied by gbar
                            'apic': {'klt': {'gradient': 'linear', 'gminf': 0., 'lambda': 100.},
                                     'kht': {'gradient': 'linear', 'gminf': 0., 'lambda': 100.},
                                     'nav11': {'gradient': 'exp', 'gminf': 0., 'lambda': 200.}}, # gradients are: flat, linear, exponential
                            }

                            
        elif modelType == 'mGBC':
            # bushy from Xie and Manis, 2013, based on Cao and Oertel mouse conductances,
            # BUT modified ad hoc for Spirou reconstructions.
            totcap = 26.0E-12 # uF/cm2 
            refarea = totcap  / self.c_m  # see above for units
            # original:
            # self.gBar = Params(nabar=500.E-9/refarea,
            #                    khtbar=58.0E-9/refarea,
            #                    kltbar=80.0E-9/refarea,  # note doubled here...
            #                    ihbar=0.25*30.0E-9/refarea,
            #                    leakbar=0.05*2.0E-9/refarea,  # was 0.5
            # )
            self.gBar = Params(nabar=1600.E-9/refarea,
                               khtbar=58.0E-9/refarea,
                               kltbar=40.0E-9/refarea,  # note doubled here... 
                               ihbar=0.25*30.0E-9/refarea,
                               leakbar=0.02*2.0E-9/refarea,  # was 0.5
            )
            print 'mGBC gbar:\n', self.gBar.show()
            sodiumch = 'jsrna'
            self.channelMap = {
                'axon': {sodiumch: self.gBar.nabar*1., 'klt': self.gBar.kltbar * 1.0, 'kht': self.gBar.khtbar, 'ihvcn': 0.,
                         'leak': self.gBar.leakbar * 0.25},
                'unmyelinatedaxon': {sodiumch: self.gBar.nabar*3.0, 'klt': self.gBar.kltbar * 2.0,
                         'kht': self.gBar.khtbar*3.0, 'ihvcn': 0.,
                         'leak': self.gBar.leakbar * 0.25},
                'myelinatedaxon': {sodiumch: self.gBar.nabar*0, 'klt': self.gBar.kltbar * 1e-2,
                         'kht': self.gBar.khtbar*1e-2, 'ihvcn': 0.,
                         'leak': self.gBar.leakbar * 0.25*1e-3},
                'hillock': {sodiumch: self.gBar.nabar*4.0, 'klt': self.gBar.kltbar*1.0, 'kht': self.gBar.khtbar*3.0,
                             'ihvcn': 0., 'leak': self.gBar.leakbar, },
                'initseg': {sodiumch: self.gBar.nabar*3.0, 'klt': self.gBar.kltbar*2, 'kht': self.gBar.khtbar*2,
                            'ihvcn': self.gBar.ihbar * 0.5, 'leak': self.gBar.leakbar, },
                'soma': {sodiumch: self.gBar.nabar*0.65, 'klt': self.gBar.kltbar, 'kht': self.gBar.khtbar*1.5,
                         'ihvcn': self.gBar.ihbar, 'leak': self.gBar.leakbar, },
                'dend': {sodiumch: self.gBar.nabar * 0.2, 'klt': self.gBar.kltbar *1, 'kht': self.gBar.khtbar *1,
                         'ihvcn': self.gBar.ihbar *0.5, 'leak': self.gBar.leakbar * 0.5, },
                'apic': {sodiumch: self.gBar.nabar * 0.25, 'klt': self.gBar.kltbar * 0.25, 'kht': self.gBar.khtbar * 0.25,
                         'ihvcn': self.gBar.ihbar *0.25, 'leak': self.gBar.leakbar * 0.25, },
            }
            self.irange = np.arange(-1.5, 2.1, 0.25 )
            self.distMap = {'dend': {'klt': {'gradient': 'linear', 'gminf': 0., 'lambda': 200.},
                                     'kht': {'gradient': 'llinear', 'gminf': 0., 'lambda': 200.},
                                     sodiumch: {'gradient': 'linear', 'gminf': 0., 'lambda': 100.}}, # linear with distance, gminf (factor) is multiplied by gbar
                            'apic': {'klt': {'gradient': 'linear', 'gminf': 0., 'lambda': 100.},
                                     'kht': {'gradient': 'linear', 'gminf': 0., 'lambda': 100.},
                                     sodiumch: {'gradient': 'exp', 'gminf': 0., 'lambda': 200.}}, # gradients are: flat, linear, exponential
                            }

        elif modelType == 'XM13PasDend':
            # bushy form Xie and Manis, 2013, based on Cao and Oertel mouse conductances
            # passive dendritestotcap = 26.0E-12 # uF/cm2 
            totcap = 26.0E-12 # uF/cm2 
            refarea = totcap  / self.c_m  # see above for units
            self.gBar = Params(nabar=500.E-9/refarea,
                               khtbar=58.0E-9/refarea,
                               kltbar=80.0E-9/refarea,  # note doubled here... 
                               ihbar=30.0E-9/refarea,
                               leakbar=2.0E-9/refarea,
            )
            print 'XM13PassDend gbar:\n', self.gBar.show()
            
            self.channelMap = {
                'axon': {'nav11': self.gBar.nabar*0, 'klt': self.gBar.kltbar * 0.25, 'kht': self.gBar.khtbar, 'ihvcn': 0.,
                         'leak': self.gBar.leakbar * 0.25},
                'hillock': {'nav11': self.gBar.nabar, 'klt': self.gBar.kltbar, 'kht': self.gBar.khtbar, 'ihvcn': 0.,
                            'leak': self.gBar.leakbar, },
                'initseg': {'nav11': self.gBar.nabar*3, 'klt': self.gBar.kltbar*2, 'kht': self.gBar.khtbar*2,
                            'ihvcn': self.gBar.ihbar * 0.5, 'leak': self.gBar.leakbar, },
                'soma': {'nav11': self.gBar.nabar, 'klt': self.gBar.kltbar, 'kht': self.gBar.khtbar,
                         'ihvcn': self.gBar.ihbar, 'leak': self.gBar.leakbar, },
                'dend': {'nav11': self.gBar.nabar * 0.0, 'klt': self.gBar.kltbar*0 , 'kht': self.gBar.khtbar*0,
                         'ihvcn': self.gBar.ihbar*0, 'leak': self.gBar.leakbar*0.5, },
                'apic': {'nav11': self.gBar.nabar * 0.0, 'klt': self.gBar.kltbar * 0, 'kht': self.gBar.khtbar * 0.,
                         'ihvcn': self.gBar.ihbar *0., 'leak': self.gBar.leakbar * 0.25, },
            }
            self.irange = np.linspace(-1, 1, 21)
            self.distMap = {'dend': {'klt': {'gradient': 'linear', 'gminf': 0., 'lambda': 200.},
                                     'kht': {'gradient': 'llinear', 'gminf': 0., 'lambda': 200.},
                                     'nav11': {'gradient': 'linear', 'gminf': 0., 'lambda': 200.}}, # linear with distance, gminf (factor) is multiplied by gbar
                            'apic': {'klt': {'gradient': 'linear', 'gminf': 0., 'lambda': 100.},
                                     'kht': {'gradient': 'linear', 'gminf': 0., 'lambda': 100.},
                                     'nav11': {'gradient': 'exp', 'gminf': 0., 'lambda': 200.}}, # gradients are: flat, linear, exponential
                            }
        else:
            raise ValueError('model type %s is not implemented' % modelType)

    def adjust_na_chans(self, soma, gbar=1000., debug=False):
        """
        adjust the sodium channel conductance
        
        Parameters
        ----------
        soma : neuron section object
            A soma object whose sodium channel complement will have its 
            conductances adjusted depending on the channel type
        
        gbar : float (default: 1000.)
            The maximal conductance for the sodium channel
        
        debug : boolean (false):
            Verbose printing
            
        Returns
        -------
            Nothing
        
        """
        
        if self.status['ttx']:
            gnabar = 0.0
        else:
            gnabar = nstomho(gbar, self.somaarea)
        nach = self.status['na']
        if nach == 'jsrna':
            soma().jsrna.gbar = gnabar
            soma.ena = self.e_na
            if debug:
                print 'jsrna gbar: ', soma().jsrna.gbar
        elif nach == 'nav11':
            soma().nav11.gbar = gnabar * 0.5
            soma.ena = self.e_na
            soma().nav11.vsna = 4.3
            if debug:
                print "bushy using inva11"
            print 'nav11 gbar: ', soma().nav11.gbar
        elif nach in ['na', 'nacn']:
            soma().na.gbar = gnabar
            soma.ena = self.e_na
            if debug:
                print 'na gbar: ', soma().na.gbar
        else:
            raise ValueError('Sodium channel %s is not recognized for Bushy cells', nach)

    def add_axon(self):
        Cell.add_axon(self, self.c_m, self.R_a, self.axonsf)

    def add_pumps(self):
        """
        Insert mechanisms for potassium ion, sodium ion, and a
        sodium-potassium pump at the soma.
        """
        soma = self.soma
        soma.insert('k_conc')

        ki0_k_ion = 140
        soma().ki = ki0_k_ion
        soma().ki0_k_conc = ki0_k_ion
        soma().beta_k_conc = 0.075

        soma.insert('na_conc')
        nai0_na_ion = 5
        soma().nai = nai0_na_ion
        soma().nai0_na_conc = nai0_na_ion
        soma().beta_na_conc = 0.075

        soma.insert('nakpump')
        soma().nakpump.inakmax = 8
        soma().nao = 145
        soma().ko = 5
        soma().nakpump.Nai_inf = 5
        soma().nakpump.Ki_inf = 140
        soma().nakpump.ATPi = 5
        self.status['pumps'] = True

    def add_dendrites(self, debug=False):
        """
        Add a simple dendrite to the bushy cell.
        """
        if debug:
            print 'Adding dendrite to Bushy model'
        section = h.Section
        maindend = section(cell=self.soma)
        maindend.connect(self.soma)
        maindend.nseg = 10
        maindend.L = 100.0
        maindend.diam = 2.5
        maindend.insert('klt')
        maindend.insert('ihvcn')
        maindend().klt.gbar = self.soma().klt.gbar / 2.0
        maindend().ihvcn.gbar = self.soma().ihvcn.gbar / 2.0

        maindend.cm = self.c_m
        maindend.Ra = self.R_a
        nsecd = range(0, 5)
        secdend = []
        for ibd in nsecd:
            secdend.append(section(cell=self.soma))
        for ibd in nsecd:
            secdend[ibd].connect(maindend)
            secdend[ibd].diam = 1.0
            secdend[ibd].L = 15.0
            secdend[ibd].cm = self.c_m
            secdend[ibd].Ra = self.R_a
        self.maindend = maindend
        self.secdend = secdend
        self.status['dendrite'] = True
        if debug:
            print 'Bushy: added dendrite'
            h.topology()
        self.add_section(maindend, 'maindend')
        self.add_section(secdend, 'secdend')
<|MERGE_RESOLUTION|>--- conflicted
+++ resolved
@@ -58,15 +58,9 @@
                 NMDA_gmax = 0.4531929783503451*1e3
                 if 'AMPAScale' in kwds:
                     AMPA_gmax = AMPA_gmax * kwds['AMPAScale']  # allow scaling of AMPA conductances
-                    # print ('AMPA Scaled to: %f by %f' % (AMPA_gmax, kwds['AMPAScale']))
-<<<<<<< HEAD
-                if 'NMDAScale' in kwds:
-                    NMDA_gmax = NMDA_gmax * kwds['NMDAScale']
-=======
                 NMDA_gmax = 0.4531929783503451*1e3
                 if 'NMDAScale' in kwds:
                     NMDA_gmax = NMDA_gmax*kwds['NMDAScale']
->>>>>>> 673fb126
                 return self.make_glu_psd(post_sec, terminal, AMPA_gmax, NMDA_gmax, loc=loc)
             elif terminal.cell.type == 'dstellate':
                 return self.make_gly_psd(post_sec, terminal, type='glyslow', loc=loc)
