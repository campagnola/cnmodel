--- conflicted
+++ resolved
@@ -164,8 +164,7 @@
         o = self.opts
         return piptone(self.time, o['ramp_duration'], o['rate'], o['f0'], 
                        o['dbspl'], o['pip_duration'], o['pip_start'])
-    
-<<<<<<< HEAD
+
 
 class FMSweep(Sound):
     """ Create an FM sweep with either linear or logarithmic rates, 
@@ -206,9 +205,6 @@
         return fmsweep(self.time, o['start'], o['duration'],
                          o['freqs'], o['ramp'], o['dbspl'])
 
-
-=======
->>>>>>> 83b037d8
 class NoisePip(Sound):
     """ One or more noise pips with cosine-ramped edges.
     
@@ -342,43 +338,43 @@
                        o['pip_duration'], o['pip_start'], o['dbspl'],
                        o['fmod'], o['dmod'], 0., o['seed'])
                         
-class ClickTrain(Sound):
-    """
-    Parameters
-    ----------
-    rate : float
-        sample frequency (Hz)
-    click_start : float (seconds)
-        time for first click
-    click_duration : float (seconds)
-        duration of each click
-    click_interval : float (seconds)
-        Interval between clicks
-    nclicks : int
-        number of clicks in the train
-    dbspl : float
-        maximum sound pressure level of pip    
-    
-    """
-    def __init__(self, **kwds):
-        for k in ['click_start', 'click_duration', 'click_interval', 'nclicks', 'dbspl', 'rate']:
-            if k not in kwds:
-                raise TypeError("Missing rquired argument '%s'" % k)
-        Sound.__init__(self, **kwds)
-        
-    def generate(self):
-        """
-        Call to compute a click train
-        
-        Returns
-        -------
-        array : 
-            generated waveform
-        
-        """
-        o = self.opts
-        return clicks(self.time, o['rate'], o['click_start'], o['click_duration'], 
-            o['click_interval'], o['nclicks'], o['dbspl'])
+# class ClickTrain(Sound):
+#     """
+#     Parameters
+#     ----------
+#     rate : float
+#         sample frequency (Hz)
+#     click_start : float (seconds)
+#         time for first click
+#     click_duration : float (seconds)
+#         duration of each click
+#     click_interval : float (seconds)
+#         Interval between clicks
+#     nclicks : int
+#         number of clicks in the train
+#     dbspl : float
+#         maximum sound pressure level of pip
+#
+#     """
+#     def __init__(self, **kwds):
+#         for k in ['click_start', 'click_duration', 'click_interval', 'nclicks', 'dbspl', 'rate']:
+#             if k not in kwds:
+#                 raise TypeError("Missing required argument '%s'" % k)
+#         Sound.__init__(self, **kwds)
+#
+#     def generate(self):
+#         """
+#         Call to compute a click train
+#
+#         Returns
+#         -------
+#         array :
+#             generated waveform
+#
+#         """
+#         o = self.opts
+#         return clicks(self.time, o['rate'], o['click_start'], o['click_duration'],
+#             o['click_interval'], o['nclicks'], o['dbspl'])
 
 class SAMTone(Sound):
     """ SAM tones with cosine-ramped edges.
@@ -401,17 +397,10 @@
     ramp_duration : float
         Duration of a single ramp period (from minimum to maximum). 
         This may not be more than half of pip_duration.
-<<<<<<< HEAD
-    fMod : float
+    fmod : float
         SAM modulation frequency, Hz
-    dMod : float
+    dmod : float
         Modulation depth, %
-=======
-    fmod : float
-        SAM modulation frequency
-    dmod : float
-        Modulation depth
->>>>>>> 83b037d8
         
     """
     def __init__(self, **kwds):
@@ -442,7 +431,6 @@
                        o['dbspl'], o['pip_duration'], o['pip_start'])
         return sinusoidal_modulation(self.time, basetone, o['pip_start'], o['fmod'], o['dmod'], 0.)
 
-<<<<<<< HEAD
 
 def pa_to_dbspl(pa, ref=20e-6):
     """ Convert Pascals (rms) to dBSPL. By default, the reference pressure is
@@ -458,13 +446,8 @@
     return ref * 10**(dbspl / 20)
 
 
-def modtone(t, rt, Fs, F0, dBSPL, FMod, DMod, phaseshift):
-    """
-    Generate an amplitude-modulated tone with linear ramps.
-=======
 class SAMNoise(Sound):
     """ One or more gaussian noise pips with cosine-ramped edges, sinusoidally modulated.
->>>>>>> 83b037d8
     
     Parameters
     ----------
@@ -488,18 +471,13 @@
         SAM modulation frequency
     dmod : float
         Modulation depth
-    """
-    
-<<<<<<< HEAD
+    
     Returns
     -------
     array :
         waveform
     
     """
-    irpts = rt * Fs
-    mxpts = len(t)+1
-=======
     def __init__(self, **kwds):
         for k in ['rate', 'duration', 'seed', 'pip_duration', 'pip_start', 'ramp_duration', 
                     'fmod', 'dmod']:
@@ -527,7 +505,6 @@
     Equation from Rhode and Greenberg, J. Neurophys, 1994 (adding missing parenthesis) and
     Sayles et al. J. Physiol. 2013
     The envelope can be phase shifted (useful for co-deviant stimuli).
->>>>>>> 83b037d8
     
     Parameters
     ----------
@@ -545,17 +522,10 @@
     phaseshift : float
         modulation phase shift (starting phase, radians)
     
-<<<<<<< HEAD
-    pin = (np.sqrt(2) * dbspl_to_pa(dBSPL)) * np.sin((2*np.pi*F0*t) - np.pi/2) * env # unramped stimulus
-    pin = linearramp(pin, mxpts, irpts)
-    env = linearramp(env, mxpts, irpts)
-    return pin*env
-=======
     """
 
     env = (1.0 + (dmod/100.0) * np.sin((2.0*np.pi*fmod*(t-tstart)) + phaseshift - np.pi/2)) # envelope...
     return basestim*env
->>>>>>> 83b037d8
 
 
 def modnoise(t, rt, Fs, F0, dur, start, dBSPL, FMod, DMod, phaseshift, seed):
@@ -742,26 +712,16 @@
 
     return pin
 
-<<<<<<< HEAD
-
-def clicks(t, Fs, click_start, click_duration, click_interval, nclicks, dbspl):
-    """
-    Create a waveform with clicks. Output is in 
-    Pascals.
-
-=======
-def clicks(t, Fs, dBSPL, click_dur, click_starts):
+def clicks(t, Fs, dBSPL, click_duration, click_starts):
     """
     Create a waveform with multiple retangular clicks. Output is in 
     Pascals.
     
->>>>>>> 83b037d8
     Parameters
     ----------
     t : array
         array of time values
     Fs : float
-<<<<<<< HEAD
         sample frequency (Hz)
     click_start : float (seconds)
         delay to first click in train 
@@ -781,10 +741,11 @@
 
     """
     swave = np.zeros(t.size)
-    amp = dbspl_to_pa(dbspl)
+    amp = dbspl_to_pa(dBSPL)
     td = int(np.floor(click_duration * Fs))
+    nclicks = len(click_starts)
     for n in range(nclicks):
-        t0s = click_start + n*click_interval  # time for nth click
+        t0s = click_starts[n]  # time for nth click
         t0 = int(np.floor(t0s * Fs))  # index
         if t0+td > t.size:
             raise ValueError('Clicks: train duration exceeds waveform duration')
@@ -824,28 +785,3 @@
         method=ramp, phi=0, vertex_zero=True)
     sw = np.sqrt(2) * dbspl_to_pa(dBSPL) * sw
     return sw
-
-
-    
-=======
-        sample rate
-    dBSPL : float
-        maximum sound pressure level of pip
-    pip_dur : float
-        duration of pip including ramps
-    pip_start : float
-        list of starting times for multiple pips
-    """
-    # make click template
-    click_pts = int(click_dur * Fs) + 1
-    click_t = np.linspace(0, click_dur, click_pts)
-    click = np.ones(click_t.size) * np.sqrt(2) * dbspl_to_pa(dBSPL)  # unramped stimulus
-    
-    # apply template to waveform
-    pin = np.zeros(t.size)
-    for start in click_starts:
-        ts = np.floor(start * Fs)
-        pin[ts:ts+click.size] += click
-
-    return pin
->>>>>>> 83b037d8
